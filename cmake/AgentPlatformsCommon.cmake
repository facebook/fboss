--- conflicted
+++ resolved
@@ -52,11 +52,7 @@
   wedge800ba_platform_mapping
   icetea800bc_platform_mapping
   tahansb800bc_platform_mapping
-<<<<<<< HEAD
   wedge800cact_platform_mapping
-=======
-  wedge800ca_platform_mapping
   ladakh800bcls_platform_mapping
->>>>>>> 11b0e5c7
   ${RE2}
 )