--- conflicted
+++ resolved
@@ -2328,11 +2328,7 @@
   "chassisEepromDevicePath": "/[CHASSIS_IDPROM]",
   "numXcvrs": 65,
   "bspKmodsRpmName": "fboss_bsp_kmods",
-<<<<<<< HEAD
-  "bspKmodsRpmVersion": "3.3.0-1",
-=======
-  "bspKmodsRpmVersion": "3.2.2-1",
->>>>>>> 50acd459
+  "bspKmodsRpmVersion": "3.3.2-1",
   "requiredKmodsToLoad": [
     "i2c_i801",
     "spidev",
