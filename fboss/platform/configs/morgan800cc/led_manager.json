{
  "systemLedConfig": {
    "presentLedColor": 3,
    "presentLedSysfsPath": "/sys/class/leds/sys_led:blue:status/brightness",
    "absentLedColor": 4,
    "absentLedSysfsPath": "/sys/class/leds/sys_led:amber:status/brightness"
  },
  "fruTypeLedConfigs": {
    "FAN": {
      "presentLedColor": 3,
      "presentLedSysfsPath": "/sys/class/leds/fan_led:blue:status/brightness",
      "absentLedColor": 4,
      "absentLedSysfsPath": "/sys/class/leds/fan_led:amber:status/brightness"
    },
<<<<<<< HEAD
    "SMB": {
      "presentLedColor": 3,
      "presentLedSysfsPath": "/sys/class/leds/smb_led:blue:status/brightness",
      "absentLedColor": 4,
      "absentLedSysfsPath": "/sys/class/leds/smb_led:amber:status/brightness"
    },
=======
>>>>>>> d5198d11
    "PSU": {
      "presentLedColor": 3,
      "presentLedSysfsPath": "/sys/class/leds/psu_led:blue:status/brightness",
      "absentLedColor": 4,
      "absentLedSysfsPath": "/sys/class/leds/psu_led:amber:status/brightness"
<<<<<<< HEAD
    },
    "SCM": {
      "presentLedColor": 3,
      "presentLedSysfsPath": "/sys/class/leds/scm_led:blue:status/brightness",
      "absentLedColor": 4,
      "absentLedSysfsPath": "/sys/class/leds/scm_led:amber:status/brightness"
=======
>>>>>>> d5198d11
    }
  },
  "fruConfigs": [
    {
      "fruName": "FAN1",
      "fruType": "FAN",
      "presenceDetection": {
        "sysfsFileHandle": {
          "presenceFilePath": "/run/devmap/sensors/MCB_FAN_PWM/fan1_presence",
          "desiredValue": 1
        }
      }
    },
    {
      "fruName": "FAN2",
      "fruType": "FAN",
      "presenceDetection": {
        "sysfsFileHandle": {
          "presenceFilePath": "/run/devmap/sensors/MCB_FAN_PWM/fan2_presence",
          "desiredValue": 1
        }
      }
    },
    {
      "fruName": "FAN3",
      "fruType": "FAN",
      "presenceDetection": {
        "sysfsFileHandle": {
          "presenceFilePath": "/run/devmap/sensors/MCB_FAN_PWM/fan3_presence",
          "desiredValue": 1
        }
      }
    },
    {
      "fruName": "FAN4",
      "fruType": "FAN",
      "presenceDetection": {
        "sysfsFileHandle": {
          "presenceFilePath": "/run/devmap/sensors/MCB_FAN_PWM/fan4_presence",
          "desiredValue": 1
        }
      }
    },
    {
      "fruName": "FAN5",
      "fruType": "FAN",
      "presenceDetection": {
        "sysfsFileHandle": {
          "presenceFilePath": "/run/devmap/sensors/MCB_FAN_PWM/fan5_presence",
          "desiredValue": 1
        }
      }
    },
    {
      "fruName": "FAN6",
      "fruType": "FAN",
      "presenceDetection": {
        "sysfsFileHandle": {
          "presenceFilePath": "/run/devmap/sensors/MCB_FAN_PWM/fan6_presence",
          "desiredValue": 1
        }
      }
    },
    {
      "fruName": "FAN7",
      "fruType": "FAN",
      "presenceDetection": {
        "sysfsFileHandle": {
          "presenceFilePath": "/run/devmap/sensors/MCB_FAN_PWM/fan7_presence",
          "desiredValue": 1
        }
      }
    },
    {
      "fruName": "FAN8",
      "fruType": "FAN",
      "presenceDetection": {
        "sysfsFileHandle": {
          "presenceFilePath": "/run/devmap/sensors/MCB_FAN_PWM/fan8_presence",
          "desiredValue": 1
        }
      }
    },
    {
      "fruName": "PSU1",
      "fruType": "PSU",
<<<<<<< HEAD
      "presenceDetection": {
        "gpioLineHandle": {
          "charDevPath": "/run/devmap/gpiochips/MCB_FPGA_GPIO2",
          "lineIndex": 47,
=======
      "presenceDetection":{
        "gpioLineHandle": {
          "charDevPath": "/run/devmap/gpiochips/MCB_FPGA_GPIO2",
          "lineIndex": 48,
>>>>>>> d5198d11
          "desiredValue": 1
        }
      }
    },
    {
      "fruName": "PSU2",
      "fruType": "PSU",
<<<<<<< HEAD
      "presenceDetection": {
=======
      "presenceDetection":{
>>>>>>> d5198d11
        "gpioLineHandle": {
          "charDevPath": "/run/devmap/gpiochips/MCB_FPGA_GPIO2",
          "lineIndex": 52,
          "desiredValue": 1
        }
      }
<<<<<<< HEAD
    },
    {
      "fruName": "SCM",
      "fruType": "SCM",
      "presenceDetection": {
        "sysfsFileHandle": {
          "presenceFilePath": "/run/devmap/fpgas/MCB_MCB_INFO_ROM/scm_presence",
          "desiredValue": 1
        }
      }
    },
    {
      "fruName": "SMB",
      "fruType": "SMB",
      "presenceDetection": {
        "sysfsFileHandle": {
          "presenceFilePath": "/run/devmap/fpgas/MCB_MCB_INFO_ROM/smb_presence",
          "desiredValue": 1
        }
      }
=======
>>>>>>> d5198d11
    }
  ]
}<|MERGE_RESOLUTION|>--- conflicted
+++ resolved
@@ -12,29 +12,23 @@
       "absentLedColor": 4,
       "absentLedSysfsPath": "/sys/class/leds/fan_led:amber:status/brightness"
     },
-<<<<<<< HEAD
     "SMB": {
       "presentLedColor": 3,
       "presentLedSysfsPath": "/sys/class/leds/smb_led:blue:status/brightness",
       "absentLedColor": 4,
       "absentLedSysfsPath": "/sys/class/leds/smb_led:amber:status/brightness"
     },
-=======
->>>>>>> d5198d11
     "PSU": {
       "presentLedColor": 3,
       "presentLedSysfsPath": "/sys/class/leds/psu_led:blue:status/brightness",
       "absentLedColor": 4,
       "absentLedSysfsPath": "/sys/class/leds/psu_led:amber:status/brightness"
-<<<<<<< HEAD
     },
     "SCM": {
       "presentLedColor": 3,
       "presentLedSysfsPath": "/sys/class/leds/scm_led:blue:status/brightness",
       "absentLedColor": 4,
       "absentLedSysfsPath": "/sys/class/leds/scm_led:amber:status/brightness"
-=======
->>>>>>> d5198d11
     }
   },
   "fruConfigs": [
@@ -121,17 +115,10 @@
     {
       "fruName": "PSU1",
       "fruType": "PSU",
-<<<<<<< HEAD
       "presenceDetection": {
         "gpioLineHandle": {
           "charDevPath": "/run/devmap/gpiochips/MCB_FPGA_GPIO2",
-          "lineIndex": 47,
-=======
-      "presenceDetection":{
-        "gpioLineHandle": {
-          "charDevPath": "/run/devmap/gpiochips/MCB_FPGA_GPIO2",
           "lineIndex": 48,
->>>>>>> d5198d11
           "desiredValue": 1
         }
       }
@@ -139,18 +126,13 @@
     {
       "fruName": "PSU2",
       "fruType": "PSU",
-<<<<<<< HEAD
       "presenceDetection": {
-=======
-      "presenceDetection":{
->>>>>>> d5198d11
         "gpioLineHandle": {
           "charDevPath": "/run/devmap/gpiochips/MCB_FPGA_GPIO2",
           "lineIndex": 52,
           "desiredValue": 1
         }
       }
-<<<<<<< HEAD
     },
     {
       "fruName": "SCM",
@@ -171,8 +153,6 @@
           "desiredValue": 1
         }
       }
-=======
->>>>>>> d5198d11
     }
   ]
 }