--- conflicted
+++ resolved
@@ -672,10 +672,6 @@
               ]
             }
           ],
-<<<<<<< HEAD
-          "xcvrCtrlConfigs": [],
-=======
->>>>>>> 6bba4369
           "xcvrCtrlBlockConfigs": [
             {
               "pmUnitScopedNamePrefix": "SMB_DOM",
