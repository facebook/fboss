/*
 *  Copyright (c) 2004-present, Facebook, Inc.
 *  All rights reserved.
 *
 *  This source code is licensed under the BSD-style license found in the
 *  LICENSE file in the root directory of this source tree. An additional grant
 *  of patent rights can be found in the PATENTS file in the same directory.
 *
 */
#include "fboss/agent/hw/switch_asics/HwAsic.h"
#include <thrift/lib/cpp/util/EnumUtils.h>
#include "fboss/agent/FbossError.h"
#include "fboss/agent/hw/switch_asics/CredoPhyAsic.h"
#include "fboss/agent/hw/switch_asics/EbroAsic.h"
#include "fboss/agent/hw/switch_asics/FakeAsic.h"
#include "fboss/agent/hw/switch_asics/GaronneAsic.h"
#include "fboss/agent/hw/switch_asics/YubaAsic.h"
#include "fboss/agent/hw/switch_asics/Jericho2Asic.h"
#include "fboss/agent/hw/switch_asics/Jericho3Asic.h"
#include "fboss/agent/hw/switch_asics/MarvelPhyAsic.h"
#include "fboss/agent/hw/switch_asics/MockAsic.h"
#include "fboss/agent/hw/switch_asics/RamonAsic.h"
#include "fboss/agent/hw/switch_asics/Tomahawk3Asic.h"
#include "fboss/agent/hw/switch_asics/Tomahawk4Asic.h"
#include "fboss/agent/hw/switch_asics/Tomahawk5Asic.h"
#include "fboss/agent/hw/switch_asics/TomahawkAsic.h"
#include "fboss/agent/hw/switch_asics/Trident2Asic.h"

DEFINE_int32(acl_gid, -1, "Content aware processor group ID for ACLs");
DEFINE_int32(teFlow_gid, -1, "Exact Match group ID for TeFlows");

namespace {
constexpr auto kDefaultACLGroupID = 128;
constexpr auto kDefaultTeFlowGroupID = 1;
constexpr auto kDefaultDropEgressID = 100000;
} // namespace

namespace facebook::fboss {

HwAsic::HwAsic(
    cfg::SwitchType switchType,
    std::optional<int64_t> switchId,
    std::optional<cfg::Range64> systemPortRange,
    folly::MacAddress& mac,
    std::unordered_set<cfg::SwitchType> supportedModes)
    : switchType_(switchType),
      switchId_(switchId),
      systemPortRange_(systemPortRange),
      asicMac_(mac) {
  if (supportedModes.find(switchType_) == supportedModes.end()) {
    throw std::runtime_error(
        folly::to<std::string>("Unsupported Mode: ", switchType_));
  }
}

/*
 * Default Content Aware Processor group ID for ACLs
 */
int HwAsic::getDefaultACLGroupID() const {
  if (FLAGS_acl_gid > 0) {
    return FLAGS_acl_gid;
  } else {
    return kDefaultACLGroupID;
  }
}

std::unique_ptr<HwAsic> HwAsic::makeAsic(
    cfg::AsicType asicType,
    cfg::SwitchType switchType,
    std::optional<int64_t> switchId,
    std::optional<cfg::Range64> systemPortRange,
    folly::MacAddress& mac) {
  switch (asicType) {
    case cfg::AsicType::ASIC_TYPE_FAKE:
      return std::make_unique<FakeAsic>(
          switchType, switchId, systemPortRange, mac);
    case cfg::AsicType::ASIC_TYPE_MOCK:
      return std::make_unique<MockAsic>(
          switchType, switchId, systemPortRange, mac);
    case cfg::AsicType::ASIC_TYPE_TRIDENT2:
      return std::make_unique<Trident2Asic>(
          switchType, switchId, systemPortRange, mac);
    case cfg::AsicType::ASIC_TYPE_TOMAHAWK:
      return std::make_unique<TomahawkAsic>(
          switchType, switchId, systemPortRange, mac);
    case cfg::AsicType::ASIC_TYPE_TOMAHAWK3:
      return std::make_unique<Tomahawk3Asic>(
          switchType, switchId, systemPortRange, mac);
    case cfg::AsicType::ASIC_TYPE_TOMAHAWK4:
      return std::make_unique<Tomahawk4Asic>(
          switchType, switchId, systemPortRange, mac);
    case cfg::AsicType::ASIC_TYPE_TOMAHAWK5:
      return std::make_unique<Tomahawk5Asic>(
          switchType, switchId, systemPortRange, mac);
    case cfg::AsicType::ASIC_TYPE_ELBERT_8DD:
      return std::make_unique<CredoPhyAsic>(
          switchType, switchId, systemPortRange, mac);
    case cfg::AsicType::ASIC_TYPE_EBRO:
      return std::make_unique<EbroAsic>(
          switchType, switchId, systemPortRange, mac);
    case cfg::AsicType::ASIC_TYPE_GARONNE:
      return std::make_unique<GaronneAsic>(
<<<<<<< HEAD
          switchType, switchId, systemPortRange);
    case cfg::AsicType::ASIC_TYPE_YUBA:
      return std::make_unique<YubaAsic>(
          switchType, switchId, systemPortRange);      
=======
          switchType, switchId, systemPortRange, mac);
>>>>>>> 8613da0c
    case cfg::AsicType::ASIC_TYPE_SANDIA_PHY:
      return std::make_unique<MarvelPhyAsic>(
          switchType, switchId, systemPortRange, mac);
    case cfg::AsicType::ASIC_TYPE_JERICHO2:
      return std::make_unique<Jericho2Asic>(
          switchType, switchId, systemPortRange, mac);
    case cfg::AsicType::ASIC_TYPE_JERICHO3:
      return std::make_unique<Jericho3Asic>(
          switchType, switchId, systemPortRange, mac);
    case cfg::AsicType::ASIC_TYPE_RAMON:
      return std::make_unique<RamonAsic>(
          switchType, switchId, systemPortRange, mac);
  };
  throw FbossError("Unexcepted asic type: ", asicType);
}
/*
 * Default Content Aware Processor group ID for TeFlows
 */
int HwAsic::getDefaultTeFlowGroupID() const {
  if (FLAGS_teFlow_gid > 0) {
    return FLAGS_teFlow_gid;
  } else {
    return kDefaultTeFlowGroupID;
  }
}

/*
 * station entry id for vlan interface
 */
int HwAsic::getStationID(int intfID) const {
  return intfID;
}

int HwAsic::getDefaultDropEgressID() const {
  return kDefaultDropEgressID;
}

std::vector<cfg::AsicType> HwAsic::getAllHwAsicList() {
  std::vector<cfg::AsicType> result;
  for (auto asicType : apache::thrift::TEnumTraits<cfg::AsicType>::values) {
    result.push_back(asicType);
  }
  return result;
}

cfg::Range64 HwAsic::getReservedEncapIndexRange() const {
  throw FbossError(
      "Reserved encap idx range unimplemented for: ", getAsicTypeStr());
}

HwAsic::RecyclePortInfo HwAsic::getRecyclePortInfo() const {
  throw FbossError("Recycle port info unimplemented for: ", getAsicTypeStr());
}

cfg::Range64 HwAsic::makeRange(int64_t min, int64_t max) {
  cfg::Range64 kRange;
  kRange.minimum() = min;
  kRange.maximum() = max;
  return kRange;
}
std::string HwAsic::getAsicTypeStr() const {
  return apache::thrift::util::enumNameSafe(getAsicType());
}

const std::map<cfg::PortType, cfg::PortLoopbackMode>&
HwAsic::desiredLoopbackModes() const {
  static const std::map<cfg::PortType, cfg::PortLoopbackMode> kLoopbackMode = {
      {cfg::PortType::INTERFACE_PORT, cfg::PortLoopbackMode::MAC}};
  return kLoopbackMode;
}

cfg::PortLoopbackMode HwAsic::getDesiredLoopbackMode(
    cfg::PortType portType) const {
  const auto loopbackModeMap = desiredLoopbackModes();
  auto itr = loopbackModeMap.find(portType);
  if (itr != loopbackModeMap.end()) {
    return itr->second;
  }
  throw FbossError("Unable to find the portType ", portType);
}
} // namespace facebook::fboss<|MERGE_RESOLUTION|>--- conflicted
+++ resolved
@@ -100,14 +100,10 @@
           switchType, switchId, systemPortRange, mac);
     case cfg::AsicType::ASIC_TYPE_GARONNE:
       return std::make_unique<GaronneAsic>(
-<<<<<<< HEAD
-          switchType, switchId, systemPortRange);
+          switchType, switchId, systemPortRange, mac);
     case cfg::AsicType::ASIC_TYPE_YUBA:
       return std::make_unique<YubaAsic>(
-          switchType, switchId, systemPortRange);      
-=======
           switchType, switchId, systemPortRange, mac);
->>>>>>> 8613da0c
     case cfg::AsicType::ASIC_TYPE_SANDIA_PHY:
       return std::make_unique<MarvelPhyAsic>(
           switchType, switchId, systemPortRange, mac);
