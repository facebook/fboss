--- conflicted
+++ resolved
@@ -106,15 +106,10 @@
       return "ICETEA";
     case PlatformType::PLATFORM_TAHANSB800BC:
       return "TAHANSB";
-<<<<<<< HEAD
     case PlatformType::PLATFORM_WEDGE800CACT:
       return "WEDGE800CACT";
-=======
-    case PlatformType::PLATFORM_WEDGE800C_ACT:
-      return "WEDGE800C_ACT";
     case PlatformType::PLATFORM_LADAKH800BCLS:
       return "LADAKH800BCLS";
->>>>>>> 11b0e5c7
     case PlatformType::PLATFORM_UNKNOWN:
       return "UNKNOWN";
   }
