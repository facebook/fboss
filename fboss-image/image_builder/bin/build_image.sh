#!/bin/bash

# Script that builds the docker for building FBOSS image(s)

# Get the full path to the workspace root directory where everything lives
WSROOT="$(cd "$(dirname "$0")/.." && pwd)"
IMAGE_BUILDER_DIR="$(basename "${WSROOT}")" # this is the "image_builder" directory
SCRIPT_DIR="${WSROOT}/bin"                  # All scripts live in this directory
LOG_DIR="${WSROOT}/logs"                    # All logs are written to this directory
LOG_FILE="${LOG_DIR}/build_image.log"       # Log file for this script

# Defaults actions flags
ENTER_SHELL="no"
# shellcheck disable=SC2034
BUILD_FBOSS_IMAGE="no"

# Default housekeeping flags
USE_DOCKER_CACHE="yes"
USER=$(whoami)
DOCKER_INSTANCE_NAME="${USER}-fboss-image-builder"
DOCKER_IMAGE_NAME="${USER}-fboss-image-builder"
BUILD_DOCKER_IMAGE="no"
DELETE_DOCKER_IMAGE="no"

print_help() {
  echo "Usage: $0 [options] [--] [options for child scripts]"
  echo ""
  echo "Options:"
  echo ""
  echo "  -B|--build-docker-image         Build docker to be used for building FBOSS images"
  echo "  -C|--skip-docker-cache          Do not use docker cache when building docker itself (default: use cache)"
  echo "  -D|--delete-docker-image        Delete docker image used for building images"
  echo ""
  echo "  --docker-image-name <name>      Name of docker image to use (default: ${DOCKER_IMAGE_NAME})"
  echo "  --docker-instance-name <name>   Name of docker instance to use (default: ${DOCKER_INSTANCE_NAME})"
  echo "  -b|--build-fboss-images         Generate FBOSS images - USB ISO and PXE bootable"
  echo "  -e|--enter-shell                Enter shell in the docker container (for debugging)"
  echo "  --                              All arguments after this are passed to child scripts"
  echo ""
  echo "Examples:"
  echo "       $(basename "$0") -B                      Build docker image"
  echo "       $(basename "$0") -D                      Delete docker image"
  echo "       $(basename "$0") -e                      Enter shell in docker container"
  echo "       $(basename "$0") -B -b                   Build FBOSS images"
  echo "       $(basename "$0") -b -- -k <kernelrpmdir> Build FBOSS images using kernel from specified directory"
  echo "       $(basename "$0") -b -- -f <fboss.tar>    Overlay image with specified tar file"
  echo ""
}

# Save all arguments for later use
ORIGINAL_ARGS=("$0" "$@")
# Parse command line arguments
while [[ $# -gt 0 ]]; do
  case "$1" in
  -B | --build-docker-image)
    BUILD_DOCKER_IMAGE=yes
    shift 1
    ;;

  -D | --delete-docker-image)
    DELETE_DOCKER_IMAGE="yes"
    shift 1
    ;;

  -C | --skip-docker-cache)
    USE_DOCKER_CACHE="no"
    shift 1
    ;;

  -e | --enter-shell)
    ENTER_SHELL=yes
    shift 1
    ;;

  -b | --build-fboss-images)
    BUILD_FBOSS_IMAGES=yes
    shift 1
    ;;

  --docker-image-name)
    DOCKER_IMAGE_NAME="$2"
    shift 2
    ;;

  --docker-instance-name)
    DOCKER_INSTANCE_NAME="$2"
    shift 2
    ;;

  -h | --help)
    print_help
    exit 0
    ;;

  # Stop parsing command line arguments, any thing after the -- is
  # passed directly to the child process scripts
  --)
    shift 1
    break
    ;;
  *)
    echo "Unrecognized command option: '${1}'"
    print_help
    exit 1
    ;;
  esac
done

CHILD_SCRIPT_ARGS=()
if (("$#" > 0)); then
  # Store the remaining arguments (for child process scripts) in an array
  CHILD_SCRIPT_ARGS=("$@")
fi

# Log everything for posterity ;-)
mkdir -p "${LOG_DIR}"
chmod 777 "${LOG_DIR}"
true >"${LOG_FILE}" # Truncate log file
export LOG_FILE

# Source common functions
# shellcheck disable=SC1091
source "${SCRIPT_DIR}/../lib/functions.sh"
dprint "Script launch cmdline: ${ORIGINAL_ARGS[*]}"
dprint " ... logging all output to: ${LOG_FILE}"

# Have we been asked to delete the docker image?
if [ "${DELETE_DOCKER_IMAGE}" = "yes" ]; then
  IMAGEID=$(docker images -q "${DOCKER_IMAGE_NAME}")
  if [ -n "${IMAGEID}" ]; then

    # Stop and delete containers using this image
    dprint "Deleting container(s) using image: ${DOCKER_IMAGE_NAME}"
    delete_docker_containers "${DOCKER_IMAGE_NAME}"

    # Delete the image
    dprint "Deleting image: ${DOCKER_IMAGE_NAME}"
    delete_docker_image "${DOCKER_IMAGE_NAME}"
  else
    dprint "Docker image: ${DOCKER_IMAGE_NAME} does not exist, nothing to delete..."
  fi
  exit 0
fi

# Check if docker image is available, else build it
IMAGEID=$(docker images -q "${DOCKER_IMAGE_NAME}")
if [ -z "${IMAGEID}" ]; then
  dprint "Docker image: ${DOCKER_IMAGE_NAME} not found, building it first..."
  BUILD_DOCKER_IMAGE="yes"
fi

# Have we been asked to build the docker image (housekeeping)?
RC=0
if [ "${BUILD_DOCKER_IMAGE}" = "yes" ]; then
  IMAGEID=$(docker images -q "${DOCKER_IMAGE_NAME}")
  if [ -n "${IMAGEID}" ]; then
    dprint "Docker image: ${DOCKER_IMAGE_NAME} already exists, skipping build..."
  else
    dprint "Building docker image: ${DOCKER_IMAGE_NAME}"
    DOCKER_BUILD_ARGS="  "
    if [ "${USE_DOCKER_CACHE}" = "no" ]; then
      DOCKER_BUILD_ARGS="--no-cache ${DOCKER_BUILD_ARGS} "
    fi

    # Change directory full path to correct levels up from the script location as its expected by Dockerfile
    cd "${WSROOT}/../.." || exit
    # This docker build expects to be run from the workspace root directory
<<<<<<< HEAD
=======
    #shellcheck disable=SC2086
>>>>>>> fb0f541d
    docker build -f fboss/oss/docker/Dockerfile ${DOCKER_BUILD_ARGS} -t "${DOCKER_IMAGE_NAME}" . >>"${LOG_FILE}" 2>&1
    handle_error "$?" "docker build"
  fi
fi

# Main stuff happens here, either we enter the docker in a shell or build images inside it
DOCKER_ARGS="--privileged --cap-add SYS_ADMIN -v ${WSROOT}:/${IMAGE_BUILDER_DIR} -v /dev:/dev --name ${DOCKER_INSTANCE_NAME}"

if [ "${ENTER_SHELL}" = "yes" ]; then
  dprint "Starting bash in docker container: ${DOCKER_INSTANCE_NAME}"
<<<<<<< HEAD
=======
  #shellcheck disable=SC2086
>>>>>>> fb0f541d
  docker run --rm -it ${DOCKER_ARGS} "${DOCKER_IMAGE_NAME}" /bin/bash
else
  if [ "${BUILD_FBOSS_IMAGES}" = "yes" ]; then
    dprint "Starting image build, launching in docker: /${IMAGE_BUILDER_DIR}/bin/build_image_in_container.sh ${CHILD_SCRIPT_ARGS[*]}"
<<<<<<< HEAD
    docker run --rm ${DOCKER_ARGS} "${DOCKER_IMAGE_NAME}" /"${IMAGE_BUILDER_DIR}"/bin/build_image_in_container.sh "${CHILD_SCRIPT_ARGS[@]}" >>"${LOG_FILE}" 2>&1
=======
    #shellcheck disable=SC2086
    docker run --rm -it ${DOCKER_ARGS} "${DOCKER_IMAGE_NAME}" /"${IMAGE_BUILDER_DIR}"/bin/build_image_in_container.sh "${CHILD_SCRIPT_ARGS[@]}" >>"${LOG_FILE}" 2>&1
>>>>>>> fb0f541d
    RC=$?
    handle_error "${RC}" "docker run /${IMAGE_BUILDER_DIR}/bin/build_image.sh ${CHILD_SCRIPT_ARGS[*]}"
  fi
fi
dprint "$0 execution complete, exit code: ${RC}"
exit "${RC}"<|MERGE_RESOLUTION|>--- conflicted
+++ resolved
@@ -165,10 +165,7 @@
     # Change directory full path to correct levels up from the script location as its expected by Dockerfile
     cd "${WSROOT}/../.." || exit
     # This docker build expects to be run from the workspace root directory
-<<<<<<< HEAD
-=======
     #shellcheck disable=SC2086
->>>>>>> fb0f541d
     docker build -f fboss/oss/docker/Dockerfile ${DOCKER_BUILD_ARGS} -t "${DOCKER_IMAGE_NAME}" . >>"${LOG_FILE}" 2>&1
     handle_error "$?" "docker build"
   fi
@@ -179,20 +176,13 @@
 
 if [ "${ENTER_SHELL}" = "yes" ]; then
   dprint "Starting bash in docker container: ${DOCKER_INSTANCE_NAME}"
-<<<<<<< HEAD
-=======
   #shellcheck disable=SC2086
->>>>>>> fb0f541d
   docker run --rm -it ${DOCKER_ARGS} "${DOCKER_IMAGE_NAME}" /bin/bash
 else
   if [ "${BUILD_FBOSS_IMAGES}" = "yes" ]; then
     dprint "Starting image build, launching in docker: /${IMAGE_BUILDER_DIR}/bin/build_image_in_container.sh ${CHILD_SCRIPT_ARGS[*]}"
-<<<<<<< HEAD
+    #shellcheck disable=SC2086
     docker run --rm ${DOCKER_ARGS} "${DOCKER_IMAGE_NAME}" /"${IMAGE_BUILDER_DIR}"/bin/build_image_in_container.sh "${CHILD_SCRIPT_ARGS[@]}" >>"${LOG_FILE}" 2>&1
-=======
-    #shellcheck disable=SC2086
-    docker run --rm -it ${DOCKER_ARGS} "${DOCKER_IMAGE_NAME}" /"${IMAGE_BUILDER_DIR}"/bin/build_image_in_container.sh "${CHILD_SCRIPT_ARGS[@]}" >>"${LOG_FILE}" 2>&1
->>>>>>> fb0f541d
     RC=$?
     handle_error "${RC}" "docker run /${IMAGE_BUILDER_DIR}/bin/build_image.sh ${CHILD_SCRIPT_ARGS[*]}"
   fi
